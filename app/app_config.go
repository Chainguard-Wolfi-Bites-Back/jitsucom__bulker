--- conflicted
+++ resolved
@@ -17,13 +17,8 @@
 
 	HTTPPort int `mapstructure:"HTTP_PORT"`
 
-<<<<<<< HEAD
 	AuthTokens   string `mapstructure:"AUTH_TOKENS"`
 	TokenSecrets string `mapstructure:"TOKEN_SECRET"`
-=======
-	AuthTokens  string `mapstructure:"AUTH_TOKENS"`
-	TokenSecret string `mapstructure:"TOKEN_SECRET"`
->>>>>>> 72225c15
 
 	ConfigSource string `mapstructure:"CONFIG_SOURCE"`
 
